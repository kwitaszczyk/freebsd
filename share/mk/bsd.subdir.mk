--- conflicted
+++ resolved
@@ -36,18 +36,11 @@
 .if !target(__<bsd.subdir.mk>__)
 __<bsd.subdir.mk>__:
 
-<<<<<<< HEAD
-ALL_SUBDIR_TARGETS= all all-man buildconfig check checkdpadd clean cleandepend \
-		    cleandir cleanilinks cleanobj depend distribute \
-		    installconfig lint maninstall manlint obj objlink \
-		    realinstall tags \
-=======
 ALL_SUBDIR_TARGETS= all all-man buildconfig buildfiles buildincludes \
-		    checkdpadd clean cleandepend cleandir cleanilinks \
+		    check checkdpadd clean cleandepend cleandir cleanilinks \
 		    cleanobj depend distribute files includes installconfig \
 		    installfiles installincludes realinstall lint maninstall \
-		    manlint obj objlink regress tags \
->>>>>>> 89ed7c32
+		    manlint obj objlink tags \
 		    ${SUBDIR_TARGETS}
 
 # Described above.
