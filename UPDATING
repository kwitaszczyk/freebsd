--- conflicted
+++ resolved
@@ -31,12 +31,11 @@
 	disable the most expensive debugging functionality run
 	"ln -s 'abort:false,junk:false' /etc/malloc.conf".)
 
-<<<<<<< HEAD
 2015mmdd:
 	Clang and llvm have been upgraded to 3.7.0.  Please see the
 	20141231 entry below for information about prerequisites and upgrading,
 	if you are not already using 3.5.0 or higher.
-=======
+
 20150924:
 	Kernel debug files have been moved to /usr/lib/debug/boot/kernel/,
 	and renamed from .symbols to .debug. This reduces the size requirements
@@ -49,7 +48,6 @@
 
 	Developers wishing to maintain the historical behavior of installing
 	debug files in /boot/kernel/ can set KERN_DEBUGDIR="" in src.conf(5).
->>>>>>> 47a49e1e
 
 20150827:
 	The wireless drivers had undergone changes that remove the 'parent
