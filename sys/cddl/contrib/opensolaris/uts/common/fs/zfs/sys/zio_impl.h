/*
 * CDDL HEADER START
 *
 * The contents of this file are subject to the terms of the
 * Common Development and Distribution License (the "License").
 * You may not use this file except in compliance with the License.
 *
 * You can obtain a copy of the license at usr/src/OPENSOLARIS.LICENSE
 * or http://www.opensolaris.org/os/licensing.
 * See the License for the specific language governing permissions
 * and limitations under the License.
 *
 * When distributing Covered Code, include this CDDL HEADER in each
 * file and include the License file at usr/src/OPENSOLARIS.LICENSE.
 * If applicable, add the following below this CDDL HEADER, with the
 * fields enclosed by brackets "[]" replaced with your own identifying
 * information: Portions Copyright [yyyy] [name of copyright owner]
 *
 * CDDL HEADER END
 */
/*
 * Copyright 2009 Sun Microsystems, Inc.  All rights reserved.
 * Use is subject to license terms.
 */

#ifndef _ZIO_IMPL_H
#define	_ZIO_IMPL_H

#include <sys/zfs_context.h>
#include <sys/zio.h>

#ifdef	__cplusplus
extern "C" {
#endif

/*
 * zio pipeline stage definitions
 */
enum zio_stage {
	ZIO_STAGE_OPEN			= 1 << 0,	/* RWFCI */

	ZIO_STAGE_READ_BP_INIT		= 1 << 1,	/* R---- */
	ZIO_STAGE_FREE_BP_INIT		= 1 << 2,	/* --F-- */
	ZIO_STAGE_ISSUE_ASYNC		= 1 << 3,	/* RWF-- */
	ZIO_STAGE_WRITE_BP_INIT		= 1 << 4,	/* -W--- */

	ZIO_STAGE_CHECKSUM_GENERATE	= 1 << 5,	/* -W--- */

	ZIO_STAGE_DDT_READ_START	= 1 << 6,	/* R---- */
	ZIO_STAGE_DDT_READ_DONE		= 1 << 7,	/* R---- */
	ZIO_STAGE_DDT_WRITE		= 1 << 8,	/* -W--- */
	ZIO_STAGE_DDT_FREE		= 1 << 9,	/* --F-- */

	ZIO_STAGE_GANG_ASSEMBLE		= 1 << 10,	/* RWFC- */
	ZIO_STAGE_GANG_ISSUE		= 1 << 11,	/* RWFC- */

	ZIO_STAGE_DVA_ALLOCATE		= 1 << 12,	/* -W--- */
	ZIO_STAGE_DVA_FREE		= 1 << 13,	/* --F-- */
	ZIO_STAGE_DVA_CLAIM		= 1 << 14,	/* ---C- */

	ZIO_STAGE_READY			= 1 << 15,	/* RWFCI */

<<<<<<< HEAD
	ZIO_STAGE_VDEV_IO_START		= 1 << 16,	/* RW--I */
	ZIO_STAGE_VDEV_IO_DONE		= 1 << 17,	/* RW--I */
	ZIO_STAGE_VDEV_IO_ASSESS	= 1 << 18,	/* RW--I */
=======
	ZIO_STAGE_VDEV_IO_START		= 1 << 16,	/* RWF-I */
	ZIO_STAGE_VDEV_IO_DONE		= 1 << 17,	/* RWF-- */
	ZIO_STAGE_VDEV_IO_ASSESS	= 1 << 18,	/* RWF-I */
>>>>>>> 85823a3b

	ZIO_STAGE_CHECKSUM_VERIFY	= 1 << 19,	/* R---- */

	ZIO_STAGE_DONE			= 1 << 20	/* RWFCI */
};

#define	ZIO_INTERLOCK_STAGES			\
	(ZIO_STAGE_READY |			\
	ZIO_STAGE_DONE)

#define	ZIO_INTERLOCK_PIPELINE			\
	ZIO_INTERLOCK_STAGES

#define	ZIO_VDEV_IO_STAGES			\
	(ZIO_STAGE_VDEV_IO_START |		\
	ZIO_STAGE_VDEV_IO_DONE |		\
	ZIO_STAGE_VDEV_IO_ASSESS)

#define	ZIO_VDEV_CHILD_PIPELINE			\
	(ZIO_VDEV_IO_STAGES |			\
	ZIO_STAGE_DONE)

#define	ZIO_READ_COMMON_STAGES			\
	(ZIO_INTERLOCK_STAGES |			\
	ZIO_VDEV_IO_STAGES |			\
	ZIO_STAGE_CHECKSUM_VERIFY)

#define	ZIO_READ_PHYS_PIPELINE			\
	ZIO_READ_COMMON_STAGES

#define	ZIO_READ_PIPELINE			\
	(ZIO_READ_COMMON_STAGES |		\
	ZIO_STAGE_READ_BP_INIT)

#define	ZIO_DDT_CHILD_READ_PIPELINE		\
	ZIO_READ_COMMON_STAGES

#define	ZIO_DDT_READ_PIPELINE			\
	(ZIO_INTERLOCK_STAGES |			\
	ZIO_STAGE_READ_BP_INIT |		\
	ZIO_STAGE_DDT_READ_START |		\
	ZIO_STAGE_DDT_READ_DONE)

#define	ZIO_WRITE_COMMON_STAGES			\
	(ZIO_INTERLOCK_STAGES |			\
	ZIO_VDEV_IO_STAGES |			\
	ZIO_STAGE_ISSUE_ASYNC |			\
	ZIO_STAGE_CHECKSUM_GENERATE)

#define	ZIO_WRITE_PHYS_PIPELINE			\
	ZIO_WRITE_COMMON_STAGES

#define	ZIO_REWRITE_PIPELINE			\
	(ZIO_WRITE_COMMON_STAGES |		\
	ZIO_STAGE_WRITE_BP_INIT)

#define	ZIO_WRITE_PIPELINE			\
	(ZIO_WRITE_COMMON_STAGES |		\
	ZIO_STAGE_WRITE_BP_INIT |		\
	ZIO_STAGE_DVA_ALLOCATE)

#define	ZIO_DDT_CHILD_WRITE_PIPELINE		\
	(ZIO_INTERLOCK_STAGES |			\
	ZIO_VDEV_IO_STAGES |			\
	ZIO_STAGE_DVA_ALLOCATE)

#define	ZIO_DDT_WRITE_PIPELINE			\
	(ZIO_INTERLOCK_STAGES |			\
	ZIO_STAGE_ISSUE_ASYNC |			\
	ZIO_STAGE_WRITE_BP_INIT |		\
	ZIO_STAGE_CHECKSUM_GENERATE |		\
	ZIO_STAGE_DDT_WRITE)

#define	ZIO_GANG_STAGES				\
	(ZIO_STAGE_GANG_ASSEMBLE |		\
	ZIO_STAGE_GANG_ISSUE)

#define	ZIO_FREE_PIPELINE			\
	(ZIO_INTERLOCK_STAGES |			\
	ZIO_STAGE_FREE_BP_INIT |		\
	ZIO_STAGE_DVA_FREE |			\
	ZIO_STAGE_VDEV_IO_START |		\
	ZIO_STAGE_VDEV_IO_ASSESS)

#define	ZIO_DDT_FREE_PIPELINE			\
	(ZIO_INTERLOCK_STAGES |			\
	ZIO_STAGE_FREE_BP_INIT |		\
	ZIO_STAGE_ISSUE_ASYNC |			\
	ZIO_STAGE_DDT_FREE)

#define	ZIO_CLAIM_PIPELINE			\
	(ZIO_INTERLOCK_STAGES |			\
	ZIO_STAGE_DVA_CLAIM)

#define	ZIO_IOCTL_PIPELINE			\
	(ZIO_INTERLOCK_STAGES |			\
	ZIO_STAGE_VDEV_IO_START |		\
	ZIO_STAGE_VDEV_IO_ASSESS)

#define	ZIO_BLOCKING_STAGES			\
	(ZIO_STAGE_DVA_ALLOCATE |		\
	ZIO_STAGE_DVA_CLAIM |			\
	ZIO_STAGE_VDEV_IO_START)

extern void zio_inject_init(void);
extern void zio_inject_fini(void);

#ifdef	__cplusplus
}
#endif

#endif	/* _ZIO_IMPL_H */<|MERGE_RESOLUTION|>--- conflicted
+++ resolved
@@ -60,15 +60,9 @@
 
 	ZIO_STAGE_READY			= 1 << 15,	/* RWFCI */
 
-<<<<<<< HEAD
-	ZIO_STAGE_VDEV_IO_START		= 1 << 16,	/* RW--I */
-	ZIO_STAGE_VDEV_IO_DONE		= 1 << 17,	/* RW--I */
-	ZIO_STAGE_VDEV_IO_ASSESS	= 1 << 18,	/* RW--I */
-=======
 	ZIO_STAGE_VDEV_IO_START		= 1 << 16,	/* RWF-I */
 	ZIO_STAGE_VDEV_IO_DONE		= 1 << 17,	/* RWF-- */
 	ZIO_STAGE_VDEV_IO_ASSESS	= 1 << 18,	/* RWF-I */
->>>>>>> 85823a3b
 
 	ZIO_STAGE_CHECKSUM_VERIFY	= 1 << 19,	/* R---- */
 
