--- conflicted
+++ resolved
@@ -1705,8 +1705,6 @@
 			ieee80211_ratectl_node_init(ni);
 		}
 
-<<<<<<< HEAD
-=======
 		/*
 		 * Always initialise FF/superg state; we can use this
 		 * for doing A-MSDU encapsulation as well.
@@ -1715,7 +1713,6 @@
 		ieee80211_ff_node_init(ni);
 #endif
 
->>>>>>> 26836fcc
 		/*
 		 * Configure state now that we are associated.
 		 *
