# $FreeBSD$
#
# Please see the file src/etc/mtree/README before making changes to this file.
#

/set type=dir uname=root gname=wheel mode=0755
.
    bin
        cat
        ..
        chown
        ..
        date
        ..
        expr
        ..
        mv
        ..
        pax
        ..
        pkill
        ..
        sh
            builtins
            ..
            errors
            ..
            execution
            ..
            expansion
            ..
            parameters
            ..
            parser
            ..
            set-e
            ..
        ..
        sleep
        ..
        test
        ..
    ..
    cddl
        lib
        ..
        sbin
        ..
        usr.bin
        ..
        usr.sbin
            dtrace
                common
                    aggs
                    ..
                    arithmetic
                    ..
                    arrays
                    ..
                    assocs
                    ..
                    begin
                    ..
                    bitfields
                    ..
                    buffering
                    ..
                    builtinvar
                    ..
                    cg
                    ..
                    clauses
                    ..
                    cpc
                    ..
                    decls
                    ..
                    drops
                    ..
                    dtraceUtil
                    ..
                    end
                    ..
                    enum
                    ..
                    error
                    ..
                    exit
                    ..
                    fbtprovider
                    ..
                    funcs
                    ..
                    grammar
                    ..
                    include
                    ..
                    inline
                    ..
                    io
                    ..
                    ip
                    ..
                    java_api
                    ..
                    json
                    ..
                    lexer
                    ..
                    llquantize
                    ..
                    mdb
                    ..
                    mib
                    ..
                    misc
                    ..
                    multiaggs
                    ..
                    offsetof
                    ..
                    operators
                    ..
                    pid
                    ..
                    plockstat
                    ..
                    pointers
                    ..
                    pragma
                    ..
                    predicates
                    ..
                    preprocessor
                    ..
                    print
                    ..
                    printa
                    ..
                    printf
                    ..
                    privs
                    ..
                    probes
                    ..
                    proc
                    ..
                    profile-n
                    ..
                    providers
                    ..
                    raise
                    ..
                    rates
                    ..
                    safety
                    ..
                    scalars
                    ..
                    sched
                    ..
                    scripting
                    ..
                    sdt
                    ..
                    sizeof
                    ..
                    speculation
                    ..
                    stability
                    ..
                    stack
                    ..
                    stackdepth
                    ..
                    stop
                    ..
                    strlen
                    ..
                    strtoll
                    ..
                    struct
                    ..
                    syscall
                    ..
                    sysevent
                    ..
                    tick-n
                    ..
                    trace
                    ..
                    tracemem
                    ..
                    translators
                    ..
                    typedef
                    ..
                    types
                    ..
                    uctf
                    ..
                    union
                    ..
                    usdt
                    ..
                    ustack
                    ..
                    vars
                    ..
                    version
                    ..
                ..
            ..
        ..
    ..
    etc
        rc.d
        ..
    ..
    games
    ..
    gnu
        lib
        ..
        usr.bin
            diff
            ..
        ..
    ..
    lib
        atf
            libatf-c
                detail
                ..
            ..
            libatf-c++
                detail
                ..
            ..
            test-programs
            ..
        ..
        libc
            c063
            ..
            db
            ..
            gen
                execve
                ..
                posix_spawn
                ..
            ..
            hash
                data
                ..
            ..
            inet
            ..
            locale
            ..
            net
                getaddrinfo
                    data
                    ..
                ..
            ..
            regex
                data
                ..
            ..
            ssp
            ..
            stdio
            ..
            stdlib
            ..
            string
            ..
            sys
            ..
            time
            ..
            tls
                dso
                ..
            ..
            termios
            ..
            ttyio
            ..
        ..
        libcrypt
        ..
        libmp
        ..
        libnv
        ..
        libpam
        ..
        libproc
        ..
        librt
        ..
        libthr
            dlopen
            ..
        ..
        libutil
        ..
        msun
        ..
    ..
    libexec
        atf
            atf-check
            ..
            atf-sh
            ..
        ..
        rtld-elf
        ..
    ..
    sbin
        dhclient
        ..
        devd
        ..
        growfs
        ..
        ifconfig
        ..
        mdconfig
        ..
    ..
    secure
        lib
        ..
        libexec
        ..
        usr.bin
        ..
        usr.sbin
        ..
    ..
    share
        examples
            tests
                atf
                ..
                plain
                ..
            ..
        ..
    ..
    sys
        aio
        ..
        fifo
        ..
        file
        ..
        kern
            execve
            ..
        ..
        kqueue
        ..
        mqueue
        ..
        netinet
        ..
        opencrypto
        ..
        posixshm
        ..
        pjdfstest
            chflags
            ..
            chmod
            ..
            chown
            ..
            ftruncate
            ..
            granular
            ..
            link
            ..
            mkdir
            ..
            mkfifo
            ..
            mknod
            ..
            open
            ..
            rename
            ..
            rmdir
            ..
            symlink
            ..
            truncate
            ..
            unlink
            ..
        ..
<<<<<<< HEAD
        socket
        ..
        vfs
=======
        vm
>>>>>>> e6b664c3
        ..
    ..
    usr.bin
        apply
        ..
        basename
        ..
        bmake
            archives
                fmt_44bsd
                ..
                fmt_44bsd_mod
                ..
                fmt_oldbsd
                ..
            ..
            basic
                t0
                ..
                t1
                ..
                t2
                ..
                t3
                ..
            ..
            execution
                ellipsis
                ..
                empty
                ..
                joberr
                ..
                plus
                ..
            ..
            shell
                builtin
                ..
                meta
                ..
                path
                ..
                path_select
                ..
                replace
                ..
                select
                ..
            ..
            suffixes
                basic
                ..
                src_wild1
                ..
                src_wild2
                ..
            ..
            syntax
                directive-t0
                ..
                enl
                ..
                funny-targets
                ..
                semi
                ..
            ..
            sysmk
                t0
                    2
                        1
                        ..
                    ..
                    mk
                    ..
                ..
                t1
                    2
                        1
                        ..
                    ..
                    mk
                    ..
                ..
                t2
                    2
                        1
                        ..
                    ..
                    mk
                    ..
                ..
            ..
            variables
                modifier_M
                ..
                modifier_t
                ..
                opt_V
                ..
                t0
                ..
            ..
        ..
        calendar
        ..
        cmp
        ..
        col
        ..
        comm
        ..
        cut
        ..
        dirname
        ..
        file2c
        ..
        grep
        ..
        gzip
        ..
        join
        ..
        jot
        ..
        lastcomm
        ..
        m4
        ..
        mkimg
        ..
        ncal
        ..
        opensm
        ..
        printf
        ..
        sed
            regress.multitest.out
            ..
        ..
        soelim
        ..
        timeout
        ..
        tr
        ..
        truncate
        ..
        units
        ..
        uudecode
        ..
        uuencode
        ..
        xargs
        ..
        yacc
            yacc
            ..
        ..
    ..
    usr.sbin
        etcupdate
        ..
        newsyslog
        ..
        nmtree
        ..
        pw
        ..
        sa
        ..
    ..
..

# vim: set expandtab ts=4 sw=4:<|MERGE_RESOLUTION|>--- conflicted
+++ resolved
@@ -406,13 +406,11 @@
             unlink
             ..
         ..
-<<<<<<< HEAD
         socket
         ..
         vfs
-=======
+        ..
         vm
->>>>>>> e6b664c3
         ..
     ..
     usr.bin
